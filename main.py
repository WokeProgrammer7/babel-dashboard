import os
import sqlite3
from urllib.parse import urlparse
from fastapi import FastAPI, HTTPException, File, UploadFile, Form
from fastapi.middleware.cors import CORSMiddleware
from fastapi.responses import FileResponse, StreamingResponse
from pydantic import BaseModel
from typing import List, Optional, Dict, Any
<<<<<<< HEAD
import sqlite3
import psycopg2
import psycopg2.extras
=======
>>>>>>> fd0322fd
import json
import csv
import io
from datetime import datetime, date
import re
import tempfile
from urllib.parse import urlparse

# Try PostgreSQL import, fallback gracefully
try:
    import psycopg2
    from psycopg2.extras import RealDictCursor
    POSTGRES_AVAILABLE = True
except ImportError:
    POSTGRES_AVAILABLE = False
    print("PostgreSQL not available, using SQLite only")

app = FastAPI(title="Library of Babel API - Enhanced", version="2.0.0")

# Enable CORS
app.add_middleware(
    CORSMiddleware,
    allow_origins=["*"],
    allow_credentials=True,
    allow_methods=["*"],
    allow_headers=["*"],
)

# Database configuration
DATABASE_URL = os.environ.get("DATABASE_URL")

# Pydantic models
class Entry(BaseModel):
    id: Optional[int] = None
    type: str
    title: str
    content: str
    source: str
    whyItStuck: str
    extendedNote: str
    category: str
    tags: List[str] = []
    batch: str
    dateAdded: str

class EntryCreate(BaseModel):
    type: str
    title: str
    content: str
    source: str = ""
    whyItStuck: str = ""
    extendedNote: str = ""
    category: str = ""
    tags: List[str] = []
    batch: str = ""
    dateAdded: Optional[str] = None

class SmartEntryResponse(BaseModel):
    suggested_entries: List[Dict[str, Any]]
    raw_text: str
    processing_notes: str

class AdvancedSearchParams(BaseModel):
    query: str = ""
    types: List[str] = []
    categories: List[str] = []
    tags: List[str] = []
    date_from: Optional[str] = None
    date_to: Optional[str] = None
    batch: str = ""

# Database connection logic
def get_database_url():
    """Get database URL from environment, fallback to SQLite"""
    return os.getenv('DATABASE_URL', 'sqlite:///babel.db')

def is_postgresql():
    """Check if we're using PostgreSQL and it's available"""
    db_url = get_database_url()
    return POSTGRES_AVAILABLE and (db_url.startswith('postgresql://') or db_url.startswith('postgres://'))

def get_db_connection():
<<<<<<< HEAD
    """Get database connection - PostgreSQL if DATABASE_URL exists, otherwise SQLite"""
    if DATABASE_URL:
        # Parse the database URL
        url = urlparse(DATABASE_URL)
        
        # Connect to PostgreSQL
        conn = psycopg2.connect(
            host=url.hostname,
            port=url.port,
            user=url.username,
            password=url.password,
            database=url.path[1:]  # Remove leading slash
        )
        
        # Use RealDictCursor for dict-like access to rows
        conn.cursor_factory = psycopg2.extras.RealDictCursor
        return conn
    else:
        # Fall back to SQLite for local development
=======
    """Get database connection - PostgreSQL or SQLite"""
    db_url = get_database_url()
    
    if is_postgresql():
        try:
            # Fix for Render's PostgreSQL URL format
            if db_url.startswith('postgres://'):
                db_url = db_url.replace('postgres://', 'postgresql://', 1)
            
            conn = psycopg2.connect(db_url, cursor_factory=RealDictCursor)
            return conn
        except Exception as e:
            print(f"PostgreSQL connection failed: {e}")
            # Fallback to SQLite
            conn = sqlite3.connect('babel.db')
            conn.row_factory = sqlite3.Row
            return conn
    else:
        # SQLite connection
>>>>>>> fd0322fd
        conn = sqlite3.connect('babel.db')
        conn.row_factory = sqlite3.Row
        return conn

def init_db():
    """Initialize database tables"""
    conn = get_db_connection()
    cursor = conn.cursor()
    
<<<<<<< HEAD
    if DATABASE_URL:
        # PostgreSQL SQL
        cursor.execute('''
        CREATE TABLE IF NOT EXISTS entries (
            id SERIAL PRIMARY KEY,
            type TEXT NOT NULL,
            title TEXT NOT NULL,
            content TEXT NOT NULL,
            source TEXT,
            whyItStuck TEXT,
            extendedNote TEXT,
            category TEXT,
            tags TEXT,
            batch TEXT,
            dateAdded TEXT NOT NULL,
            created_at TIMESTAMP DEFAULT CURRENT_TIMESTAMP,
            updated_at TIMESTAMP DEFAULT CURRENT_TIMESTAMP
        )
        ''')
        
        cursor.execute('''
        CREATE TABLE IF NOT EXISTS analytics (
            id SERIAL PRIMARY KEY,
            event_type TEXT NOT NULL,
            event_data TEXT,
            timestamp TIMESTAMP DEFAULT CURRENT_TIMESTAMP
        )
        ''')
    else:
        # SQLite SQL (original)
        cursor.execute('''
        CREATE TABLE IF NOT EXISTS entries (
            id INTEGER PRIMARY KEY AUTOINCREMENT,
            type TEXT NOT NULL,
            title TEXT NOT NULL,
            content TEXT NOT NULL,
            source TEXT,
            whyItStuck TEXT,
            extendedNote TEXT,
            category TEXT,
            tags TEXT,
            batch TEXT,
            dateAdded TEXT NOT NULL,
            created_at TIMESTAMP DEFAULT CURRENT_TIMESTAMP,
            updated_at TIMESTAMP DEFAULT CURRENT_TIMESTAMP
        )
        ''')
        
        cursor.execute('''
        CREATE TABLE IF NOT EXISTS analytics (
            id INTEGER PRIMARY KEY AUTOINCREMENT,
            event_type TEXT NOT NULL,
            event_data TEXT,
            timestamp TIMESTAMP DEFAULT CURRENT_TIMESTAMP
        )
=======
    if is_postgresql():
        # PostgreSQL table creation
        cursor.execute('''
            CREATE TABLE IF NOT EXISTS entries (
                id SERIAL PRIMARY KEY,
                type VARCHAR(50) NOT NULL,
                title TEXT NOT NULL,
                content TEXT NOT NULL,
                source TEXT,
                whyItStuck TEXT,
                extendedNote TEXT,
                category TEXT,
                tags TEXT,
                batch TEXT,
                dateAdded DATE NOT NULL,
                created_at TIMESTAMP DEFAULT CURRENT_TIMESTAMP,
                updated_at TIMESTAMP DEFAULT CURRENT_TIMESTAMP
            )
        ''')
        
        cursor.execute('''
            CREATE TABLE IF NOT EXISTS analytics (
                id SERIAL PRIMARY KEY,
                event_type VARCHAR(100) NOT NULL,
                event_data TEXT,
                timestamp TIMESTAMP DEFAULT CURRENT_TIMESTAMP
            )
        ''')
    else:
        # SQLite table creation
        cursor.execute('''
            CREATE TABLE IF NOT EXISTS entries (
                id INTEGER PRIMARY KEY AUTOINCREMENT,
                type TEXT NOT NULL,
                title TEXT NOT NULL,
                content TEXT NOT NULL,
                source TEXT,
                whyItStuck TEXT,
                extendedNote TEXT,
                category TEXT,
                tags TEXT,
                batch TEXT,
                dateAdded TEXT NOT NULL,
                created_at TIMESTAMP DEFAULT CURRENT_TIMESTAMP,
                updated_at TIMESTAMP DEFAULT CURRENT_TIMESTAMP
            )
        ''')
        
        cursor.execute('''
            CREATE TABLE IF NOT EXISTS analytics (
                id INTEGER PRIMARY KEY AUTOINCREMENT,
                event_type TEXT NOT NULL,
                event_data TEXT,
                timestamp TIMESTAMP DEFAULT CURRENT_TIMESTAMP
            )
>>>>>>> fd0322fd
        ''')
    
    conn.commit()
    cursor.close()
    conn.close()

# Smart Entry Parser (keeping the same implementation)
class SmartEntryParser:
    def __init__(self):
        self.type_keywords = {
            'word': ['word', 'term', 'vocabulary', 'definition'],
            'phrase': ['phrase', 'saying', 'expression', 'quote'],
            'author': ['author', 'writer', 'said', 'argues', 'writes'],
            'concept': ['concept', 'idea', 'theory', 'framework', 'approach'],
            'excerpt': ['excerpt', 'passage', 'text', 'reading']
        }
        
        self.category_keywords = {
            'Literary Terms': ['literary', 'genre', 'narrative', 'writing', 'essay'],
            'Philosophical Thinkers': ['philosophy', 'philosophical', 'thinker', 'argues'],
            'Cultural Critique': ['culture', 'society', 'critique', 'analysis'],
            'Writing Process': ['writing', 'process', 'editing', 'draft'],
            'Political Rhetoric': ['political', 'politics', 'rhetoric', 'speech'],
            'Legal Language': ['legal', 'law', 'court', 'doctrine'],
            'Translation Philosophy': ['translation', 'translate', 'language'],
            'Material Metaphor': ['metaphor', 'symbolism', 'represents']
        }

    def parse_unstructured_text(self, text: str) -> List[Dict[str, Any]]:
        entries = []
<<<<<<< HEAD
        # Split text into potential entries (by double newlines, bullets, or numbers)
=======
>>>>>>> fd0322fd
        segments = re.split(r'\n\s*\n|^\d+\.|^[-•*]\s+', text, flags=re.MULTILINE)
        segments = [s.strip() for s in segments if s.strip()]
        
        for segment in segments:
            if len(segment) < 20:
                continue
<<<<<<< HEAD
            
=======
>>>>>>> fd0322fd
            entry = self.extract_entry_from_segment(segment)
            if entry:
                entries.append(entry)
        return entries

    def extract_entry_from_segment(self, segment: str) -> Optional[Dict[str, Any]]:
        lines = [line.strip() for line in segment.split('\n') if line.strip()]
        if not lines:
            return None
        
        title = self.extract_title(lines)
        content = self.extract_content(lines, title)
        entry_type = self.determine_type(segment)
        category = self.determine_category(segment)
        source = self.extract_source(segment)
        
        entry = {
            'type': entry_type,
            'title': title,
            'content': content,
            'source': source,
            'whyItStuck': '',
            'extendedNote': '',
            'category': category,
            'tags': [],
            'batch': f'Smart Import {datetime.now().strftime("%Y-%m-%d")}',
            'dateAdded': datetime.now().strftime("%Y-%m-%d")
        }
        return entry

    def extract_title(self, lines: List[str]) -> str:
        first_line = lines[0]
        quoted = re.search(r'"([^"]+)"', first_line)
        if quoted:
            return quoted.group(1)
        if first_line.isupper() and len(first_line) < 100:
            return first_line
        words = first_line.split()
        if len(words) <= 5 and len(first_line) < 50:
            return first_line
        sentences = re.split(r'[.!?]', first_line)
        if sentences and len(sentences[0]) < 100:
            return sentences[0].strip()
        return first_line[:50].strip()

    def extract_content(self, lines: List[str], title: str) -> str:
        content_lines = []
        title_found = False
        for line in lines:
            if not title_found and title in line:
                remaining = line.replace(title, '').strip(' -:')
                if remaining:
                    content_lines.append(remaining)
                title_found = True
            elif title_found or title not in line:
                content_lines.append(line)
        if not content_lines and lines:
            content_lines = lines[1:]
        return ' '.join(content_lines).strip()

    def determine_type(self, text: str) -> str:
        text_lower = text.lower()
        type_scores = {}
        for entry_type, keywords in self.type_keywords.items():
            score = sum(1 for keyword in keywords if keyword in text_lower)
            type_scores[entry_type] = score
        
        if '"' in text and text.count('"') >= 2:
            type_scores['excerpt'] = type_scores.get('excerpt', 0) + 2
        if any(word in text_lower for word in ['definition', 'means', 'refers to']):
            type_scores['word'] = type_scores.get('word', 0) + 2
        if len(text.split()) > 50:
            type_scores['excerpt'] = type_scores.get('excerpt', 0) + 1
        
        if type_scores:
            return max(type_scores, key=type_scores.get)
        return 'concept'

    def determine_category(self, text: str) -> str:
        text_lower = text.lower()
        category_scores = {}
        for category, keywords in self.category_keywords.items():
            score = sum(1 for keyword in keywords if keyword in text_lower)
            category_scores[category] = score
        if category_scores:
            max_score = max(category_scores.values())
            if max_score > 0:
                return max(category_scores, key=category_scores.get)
        return 'General'

    def extract_source(self, text: str) -> str:
        source_patterns = [
            r'source[:\s]+([^\n]+)',
            r'from[:\s]+([^\n]+)',
            r'via[:\s]+([^\n]+)',
<<<<<<< HEAD
            r'—([^—\n]+)$',  # Em dash at end
            r'\(([^)]+)\)$'  # Parentheses at end
=======
            r'—([^—\n]+)$',
            r'\(([^)]+)\)$'
>>>>>>> fd0322fd
        ]
        for pattern in source_patterns:
            match = re.search(pattern, text, re.IGNORECASE | re.MULTILINE)
            if match:
                return match.group(1).strip()
        return 'Smart Import'

smart_parser = SmartEntryParser()

@app.on_event("startup")
async def startup_event():
    init_db()

@app.get("/")
async def root():
    db_type = "PostgreSQL" if is_postgresql() else "SQLite"
    return {"message": "Library of Babel API - Enhanced Version is running!", "database": db_type}

@app.get("/api/entries", response_model=List[Entry])
async def get_entries():
    conn = get_db_connection()
    cursor = conn.cursor()
    cursor.execute('''
<<<<<<< HEAD
    SELECT id, type, title, content, source, whyItStuck,
           extendedNote, category, tags, batch, dateAdded
    FROM entries
    ORDER BY created_at DESC
    ''')
    entries = cursor.fetchall()
    cursor.close()
=======
        SELECT id, type, title, content, source, whyItStuck, 
               extendedNote, category, tags, batch, dateAdded
        FROM entries 
        ORDER BY created_at DESC
    ''')
    entries = cursor.fetchall()
>>>>>>> fd0322fd
    conn.close()

    result = []
    for entry in entries:
        result.append(Entry(
            id=entry['id'],
            type=entry['type'],
            title=entry['title'],
            content=entry['content'],
            source=entry['source'] or "",
            whyItStuck=entry['whyItStuck'] or "",
            extendedNote=entry['extendedNote'] or "",
            category=entry['category'] or "",
            tags=json.loads(entry['tags']) if entry['tags'] else [],
            batch=entry['batch'] or "",
            dateAdded=str(entry['dateAdded'])
        ))
    return result

@app.get("/api/entries/search", response_model=List[Entry])
async def search_entries(q: str = "", type_filter: str = "all"):
    conn = get_db_connection()
    cursor = conn.cursor()
    
<<<<<<< HEAD
    # Build query based on parameters
    if q and type_filter != "all":
        # Search with both text and type filter
        cursor.execute('''
        SELECT id, type, title, content, source, whyItStuck,
               extendedNote, category, tags, batch, dateAdded
        FROM entries
        WHERE (title LIKE %s OR content LIKE %s OR source LIKE %s)
        AND type = %s
        ORDER BY created_at DESC
        ''' if DATABASE_URL else '''
        SELECT id, type, title, content, source, whyItStuck,
               extendedNote, category, tags, batch, dateAdded
        FROM entries
        WHERE (title LIKE ? OR content LIKE ? OR source LIKE ?)
        AND type = ?
        ORDER BY created_at DESC
        ''', (f"%{q}%", f"%{q}%", f"%{q}%", type_filter))
    elif q:
        # Search with text only
        cursor.execute('''
        SELECT id, type, title, content, source, whyItStuck,
               extendedNote, category, tags, batch, dateAdded
        FROM entries
        WHERE title LIKE %s OR content LIKE %s OR source LIKE %s
        ORDER BY created_at DESC
        ''' if DATABASE_URL else '''
        SELECT id, type, title, content, source, whyItStuck,
               extendedNote, category, tags, batch, dateAdded
        FROM entries
        WHERE title LIKE ? OR content LIKE ? OR source LIKE ?
        ORDER BY created_at DESC
        ''', (f"%{q}%", f"%{q}%", f"%{q}%"))
    elif type_filter != "all":
        # Filter by type only
        cursor.execute('''
        SELECT id, type, title, content, source, whyItStuck,
               extendedNote, category, tags, batch, dateAdded
        FROM entries
        WHERE type = %s
        ORDER BY created_at DESC
        ''' if DATABASE_URL else '''
        SELECT id, type, title, content, source, whyItStuck,
               extendedNote, category, tags, batch, dateAdded
        FROM entries
        WHERE type = ?
        ORDER BY created_at DESC
        ''', (type_filter,))
    else:
        # No filters, return all
        cursor.execute('''
        SELECT id, type, title, content, source, whyItStuck,
               extendedNote, category, tags, batch, dateAdded
        FROM entries
        ORDER BY created_at DESC
        ''')

    entries = cursor.fetchall()
    cursor.close()
    conn.close()

    # Format results
=======
    if is_postgresql():
        # PostgreSQL queries
        if q and type_filter != "all":
            cursor.execute('''
                SELECT id, type, title, content, source, whyItStuck, 
                       extendedNote, category, tags, batch, dateAdded
                FROM entries 
                WHERE (title ILIKE %s OR content ILIKE %s OR source ILIKE %s) 
                AND type = %s
                ORDER BY created_at DESC
            ''', (f"%{q}%", f"%{q}%", f"%{q}%", type_filter))
        elif q:
            cursor.execute('''
                SELECT id, type, title, content, source, whyItStuck, 
                       extendedNote, category, tags, batch, dateAdded
                FROM entries 
                WHERE title ILIKE %s OR content ILIKE %s OR source ILIKE %s
                ORDER BY created_at DESC
            ''', (f"%{q}%", f"%{q}%", f"%{q}%"))
        elif type_filter != "all":
            cursor.execute('''
                SELECT id, type, title, content, source, whyItStuck, 
                       extendedNote, category, tags, batch, dateAdded
                FROM entries 
                WHERE type = %s
                ORDER BY created_at DESC
            ''', (type_filter,))
        else:
            cursor.execute('''
                SELECT id, type, title, content, source, whyItStuck, 
                       extendedNote, category, tags, batch, dateAdded
                FROM entries 
                ORDER BY created_at DESC
            ''')
    else:
        # SQLite queries
        if q and type_filter != "all":
            cursor.execute('''
                SELECT id, type, title, content, source, whyItStuck, 
                       extendedNote, category, tags, batch, dateAdded
                FROM entries 
                WHERE (title LIKE ? OR content LIKE ? OR source LIKE ?) 
                AND type = ?
                ORDER BY created_at DESC
            ''', (f"%{q}%", f"%{q}%", f"%{q}%", type_filter))
        elif q:
            cursor.execute('''
                SELECT id, type, title, content, source, whyItStuck, 
                       extendedNote, category, tags, batch, dateAdded
                FROM entries 
                WHERE title LIKE ? OR content LIKE ? OR source LIKE ?
                ORDER BY created_at DESC
            ''', (f"%{q}%", f"%{q}%", f"%{q}%"))
        elif type_filter != "all":
            cursor.execute('''
                SELECT id, type, title, content, source, whyItStuck, 
                       extendedNote, category, tags, batch, dateAdded
                FROM entries 
                WHERE type = ?
                ORDER BY created_at DESC
            ''', (type_filter,))
        else:
            cursor.execute('''
                SELECT id, type, title, content, source, whyItStuck, 
                       extendedNote, category, tags, batch, dateAdded
                FROM entries 
                ORDER BY created_at DESC
            ''')
    
    entries = cursor.fetchall()
    conn.close()
    
>>>>>>> fd0322fd
    result = []
    for entry in entries:
        result.append(Entry(
            id=entry['id'],
            type=entry['type'],
            title=entry['title'],
            content=entry['content'],
            source=entry['source'] or "",
            whyItStuck=entry['whyItStuck'] or "",
            extendedNote=entry['extendedNote'] or "",
            category=entry['category'] or "",
            tags=json.loads(entry['tags']) if entry['tags'] else [],
            batch=entry['batch'] or "",
            dateAdded=str(entry['dateAdded'])
        ))
    return result

@app.post("/api/entries", response_model=Entry)
async def create_entry(entry: EntryCreate):
    if not entry.dateAdded:
        entry.dateAdded = datetime.now().strftime("%Y-%m-%d")
    
    conn = get_db_connection()
    cursor = conn.cursor()
<<<<<<< HEAD
    
    if DATABASE_URL:
        # PostgreSQL
        cursor.execute('''
        INSERT INTO entries (type, title, content, source, whyItStuck,
                           extendedNote, category, tags, batch, dateAdded)
        VALUES (%s, %s, %s, %s, %s, %s, %s, %s, %s, %s)
        RETURNING id
        ''', (
            entry.type, entry.title, entry.content, entry.source,
            entry.whyItStuck, entry.extendedNote, entry.category,
            json.dumps(entry.tags), entry.batch, entry.dateAdded
        ))
        entry_id = cursor.fetchone()[0]
    else:
        # SQLite
        cursor.execute('''
        INSERT INTO entries (type, title, content, source, whyItStuck,
                           extendedNote, category, tags, batch, dateAdded)
        VALUES (?, ?, ?, ?, ?, ?, ?, ?, ?, ?)
        ''', (
            entry.type, entry.title, entry.content, entry.source,
            entry.whyItStuck, entry.extendedNote, entry.category,
            json.dumps(entry.tags), entry.batch, entry.dateAdded
        ))
        entry_id = cursor.lastrowid
    
=======
    
    if is_postgresql():
        cursor.execute('''
            INSERT INTO entries (type, title, content, source, whyItStuck, 
                               extendedNote, category, tags, batch, dateAdded)
            VALUES (%s, %s, %s, %s, %s, %s, %s, %s, %s, %s)
            RETURNING id
        ''', (
            entry.type, entry.title, entry.content, entry.source,
            entry.whyItStuck, entry.extendedNote, entry.category,
            json.dumps(entry.tags), entry.batch, entry.dateAdded
        ))
        entry_id = cursor.fetchone()['id']
    else:
        cursor.execute('''
            INSERT INTO entries (type, title, content, source, whyItStuck, 
                               extendedNote, category, tags, batch, dateAdded)
            VALUES (?, ?, ?, ?, ?, ?, ?, ?, ?, ?)
        ''', (
            entry.type, entry.title, entry.content, entry.source,
            entry.whyItStuck, entry.extendedNote, entry.category,
            json.dumps(entry.tags), entry.batch, entry.dateAdded
        ))
        entry_id = cursor.lastrowid
    
>>>>>>> fd0322fd
    conn.commit()
    cursor.close()
    conn.close()
    
    return Entry(
        id=entry_id,
        type=entry.type,
        title=entry.title,
        content=entry.content,
        source=entry.source,
        whyItStuck=entry.whyItStuck,
        extendedNote=entry.extendedNote,
        category=entry.category,
        tags=entry.tags,
        batch=entry.batch,
        dateAdded=entry.dateAdded
    )

<<<<<<< HEAD
# ENHANCED FEATURES
@app.post("/api/entries/smart-create")
async def smart_create_entries(file: UploadFile = File(...)):
    """Upload unstructured notes and get AI-suggested entries"""
    if not file.filename.endswith(('.txt', '.md')):
        raise HTTPException(status_code=400, detail="Please upload a .txt or .md file")
    
    # Read file content
    content = await file.read()
    text = content.decode('utf-8')
    
    # Parse with smart parser
    suggested_entries = smart_parser.parse_unstructured_text(text)
    
    # Log analytics
    conn = get_db_connection()
    cursor = conn.cursor()
    
    if DATABASE_URL:
        cursor.execute(
            "INSERT INTO analytics (event_type, event_data) VALUES (%s, %s)",
            ("smart_upload", json.dumps({"filename": file.filename, "entries_found": len(suggested_entries)}))
        )
    else:
        cursor.execute(
            "INSERT INTO analytics (event_type, event_data) VALUES (?, ?)",
            ("smart_upload", json.dumps({"filename": file.filename, "entries_found": len(suggested_entries)}))
        )
    
    conn.commit()
    cursor.close()
    conn.close()
    
    return SmartEntryResponse(
        suggested_entries=suggested_entries,
        raw_text=text,
        processing_notes=f"Found {len(suggested_entries)} potential entries from your notes. Review and edit before saving!"
    )

@app.post("/api/entries/advanced-search")
async def advanced_search(params: AdvancedSearchParams):
    """Advanced search with multiple filters"""
    conn = get_db_connection()
    cursor = conn.cursor()
    
    # Build dynamic query
    query = """
    SELECT id, type, title, content, source, whyItStuck,
           extendedNote, category, tags, batch, dateAdded
    FROM entries
    WHERE 1=1
    """
    query_params = []
    
    # Text search
    if params.query:
        if DATABASE_URL:
            query += " AND (title LIKE %s OR content LIKE %s OR source LIKE %s OR category LIKE %s)"
        else:
            query += " AND (title LIKE ? OR content LIKE ? OR source LIKE ? OR category LIKE ?)"
        search_term = f"%{params.query}%"
        query_params.extend([search_term, search_term, search_term, search_term])
    
    # Type filter
    if params.types:
        if DATABASE_URL:
            placeholders = ','.join(['%s' for _ in params.types])
        else:
            placeholders = ','.join(['?' for _ in params.types])
        query += f" AND type IN ({placeholders})"
        query_params.extend(params.types)
    
    # Category filter
    if params.categories:
        if DATABASE_URL:
            placeholders = ','.join(['%s' for _ in params.categories])
        else:
            placeholders = ','.join(['?' for _ in params.categories])
        query += f" AND category IN ({placeholders})"
        query_params.extend(params.categories)
    
    # Date range
    if params.date_from:
        query += " AND dateAdded >= %s" if DATABASE_URL else " AND dateAdded >= ?"
        query_params.append(params.date_from)
    if params.date_to:
        query += " AND dateAdded <= %s" if DATABASE_URL else " AND dateAdded <= ?"
        query_params.append(params.date_to)
    
    # Batch filter
    if params.batch:
        query += " AND batch LIKE %s" if DATABASE_URL else " AND batch LIKE ?"
        query_params.append(f"%{params.batch}%")
    
    query += " ORDER BY created_at DESC"
    
    cursor.execute(query, query_params)
    entries = cursor.fetchall()
    cursor.close()
    conn.close()
    
    # Format results
    result = []
    for entry in entries:
        entry_tags = json.loads(entry['tags']) if entry['tags'] else []
        
        # Tag filter (done in Python since SQLite JSON support is limited)
        if params.tags:
            if not any(tag in entry_tags for tag in params.tags):
                continue
        
        result.append(Entry(
            id=entry['id'],
            type=entry['type'],
            title=entry['title'],
            content=entry['content'],
            source=entry['source'] or "",
            whyItStuck=entry['whyItStuck'] or "",
            extendedNote=entry['extendedNote'] or "",
            category=entry['category'] or "",
            tags=entry_tags,
            batch=entry['batch'] or "",
            dateAdded=entry['dateAdded']
        ))
    
    return result

@app.get("/api/export/{format}")
async def export_entries(format: str):
    """Export entries in various formats"""
    if format not in ['json', 'csv', 'markdown']:
        raise HTTPException(status_code=400, detail="Format must be json, csv, or markdown")
    
    # Get all entries
    conn = get_db_connection()
    cursor = conn.cursor()
    cursor.execute('SELECT * FROM entries ORDER BY created_at DESC')
    entries = cursor.fetchall()
    cursor.close()
    conn.close()
    
    if format == 'json':
        # Export as JSON
        data = []
        for entry in entries:
            data.append({
                'id': entry['id'],
                'type': entry['type'],
                'title': entry['title'],
                'content': entry['content'],
                'source': entry['source'],
                'whyItStuck': entry['whyItStuck'],
                'extendedNote': entry['extendedNote'],
                'category': entry['category'],
                'tags': json.loads(entry['tags']) if entry['tags'] else [],
                'batch': entry['batch'],
                'dateAdded': entry['dateAdded']
            })
        
        # Create file
        json_data = json.dumps(data, indent=2)
        return StreamingResponse(
            io.StringIO(json_data),
            media_type="application/json",
            headers={"Content-Disposition": "attachment; filename=babel_library.json"}
        )
        
    elif format == 'csv':
        # Export as CSV
        output = io.StringIO()
        writer = csv.writer(output)
        
        # Write header
        writer.writerow(['ID', 'Type', 'Title', 'Content', 'Source', 'Why It Stuck',
                         'Extended Note', 'Category', 'Tags', 'Batch', 'Date Added'])
        
        # Write data
        for entry in entries:
            tags = json.loads(entry['tags']) if entry['tags'] else []
            writer.writerow([
                entry['id'], entry['type'], entry['title'], entry['content'],
                entry['source'], entry['whyItStuck'], entry['extendedNote'],
                entry['category'], '; '.join(tags), entry['batch'], entry['dateAdded']
            ])
        
        output.seek(0)
        return StreamingResponse(
            io.StringIO(output.getvalue()),
            media_type="text/csv",
            headers={"Content-Disposition": "attachment; filename=babel_library.csv"}
        )
        
    elif format == 'markdown':
        # Export as Markdown
        md_content = "# Library of Babel Export\n\n"
        md_content += f"Exported on: {datetime.now().strftime('%Y-%m-%d %H:%M:%S')}\n\n"
        
        current_batch = None
        for entry in entries:
            # Group by batch
            if entry['batch'] != current_batch:
                current_batch = entry['batch']
                md_content += f"## {current_batch or 'Uncategorized'}\n\n"
            
            # Entry content
            md_content += f"### {entry['title']}\n\n"
            md_content += f"**Type:** {entry['type']}\n\n"
            md_content += f"**Content:** {entry['content']}\n\n"
            
            if entry['source']:
                md_content += f"**Source:** {entry['source']}\n\n"
            if entry['whyItStuck']:
                md_content += f"**Why it stuck:** {entry['whyItStuck']}\n\n"
            if entry['extendedNote']:
                md_content += f"**Extended note:** {entry['extendedNote']}\n\n"
            if entry['category']:
                md_content += f"**Category:** {entry['category']}\n\n"
            
            tags = json.loads(entry['tags']) if entry['tags'] else []
            if tags:
                md_content += f"**Tags:** {', '.join(tags)}\n\n"
            
            md_content += f"**Date added:** {entry['dateAdded']}\n\n"
            md_content += "---\n\n"
        
        return StreamingResponse(
            io.StringIO(md_content),
            media_type="text/markdown",
            headers={"Content-Disposition": "attachment; filename=babel_library.md"}
        )

@app.get("/api/analytics/summary")
async def get_analytics_summary():
    """Get analytics and insights about the collection"""
    conn = get_db_connection()
    cursor = conn.cursor()
    
    # Basic stats
    cursor.execute("SELECT COUNT(*) FROM entries")
    total_entries = cursor.fetchone()[0]
    
    # Type breakdown
    cursor.execute("""
    SELECT type, COUNT(*) as count
    FROM entries
    GROUP BY type
    ORDER BY count DESC
    """)
    type_stats = cursor.fetchall()
    
    # Category breakdown
    cursor.execute("""
    SELECT category, COUNT(*) as count
    FROM entries
    WHERE category != ''
    GROUP BY category
    ORDER BY count DESC
    LIMIT 10
    """)
    category_stats = cursor.fetchall()
    
    # Recent activity (entries per month)
    if DATABASE_URL:
        cursor.execute("""
        SELECT
            to_char(to_date(dateAdded, 'YYYY-MM-DD'), 'YYYY-MM') as month,
            COUNT(*) as count
        FROM entries
        GROUP BY to_char(to_date(dateAdded, 'YYYY-MM-DD'), 'YYYY-MM')
        ORDER BY month DESC
        LIMIT 12
        """)
    else:
        cursor.execute("""
        SELECT
            strftime('%Y-%m', dateAdded) as month,
            COUNT(*) as count
        FROM entries
        GROUP BY strftime('%Y-%m', dateAdded)
        ORDER BY month DESC
        LIMIT 12
        """)
    activity_stats = cursor.fetchall()
    
    # Tag frequency
    cursor.execute("SELECT tags FROM entries WHERE tags != ''")
    all_entries = cursor.fetchall()
    cursor.close()
    conn.close()
    
    tag_frequency = {}
    for entry in all_entries:
        tags = json.loads(entry['tags'])
        for tag in tags:
            tag_frequency[tag] = tag_frequency.get(tag, 0) + 1
    
    # Sort tags by frequency
    top_tags = sorted(tag_frequency.items(), key=lambda x: x[1], reverse=True)[:20]
    
    return {
        "total_entries": total_entries,
        "type_breakdown": [{"type": row['type'], "count": row['count']} for row in type_stats],
        "category_breakdown": [{"category": row['category'], "count": row['count']} for row in category_stats],
        "monthly_activity": [{"month": row['month'], "count": row['count']} for row in activity_stats],
        "top_tags": [{"tag": tag, "count": count} for tag, count in top_tags],
        "generated_at": datetime.now().isoformat()
    }

@app.delete("/api/entries/{entry_id}")
async def delete_entry(entry_id: int):
    """Delete an entry"""
    conn = get_db_connection()
    cursor = conn.cursor()
    
    if DATABASE_URL:
        cursor.execute("DELETE FROM entries WHERE id = %s", (entry_id,))
    else:
        cursor.execute("DELETE FROM entries WHERE id = ?", (entry_id,))
    
    if cursor.rowcount == 0:
        cursor.close()
        conn.close()
        raise HTTPException(status_code=404, detail="Entry not found")
    
    conn.commit()
    cursor.close()
    conn.close()
    return {"message": "Entry deleted successfully"}

=======
>>>>>>> fd0322fd
@app.put("/api/entries/{entry_id}")
async def update_entry(entry_id: int, entry: EntryCreate):
    conn = get_db_connection()
    cursor = conn.cursor()
    
<<<<<<< HEAD
    if DATABASE_URL:
        cursor.execute('''
        UPDATE entries
        SET type=%s, title=%s, content=%s, source=%s, whyItStuck=%s,
            extendedNote=%s, category=%s, tags=%s, batch=%s, dateAdded=%s,
            updated_at=CURRENT_TIMESTAMP
        WHERE id=%s
=======
    if is_postgresql():
        cursor.execute('''
            UPDATE entries 
            SET type=%s, title=%s, content=%s, source=%s, whyItStuck=%s, 
                extendedNote=%s, category=%s, tags=%s, batch=%s, dateAdded=%s,
                updated_at=CURRENT_TIMESTAMP
            WHERE id=%s
>>>>>>> fd0322fd
        ''', (
            entry.type, entry.title, entry.content, entry.source,
            entry.whyItStuck, entry.extendedNote, entry.category,
            json.dumps(entry.tags), entry.batch, entry.dateAdded, entry_id
        ))
    else:
        cursor.execute('''
<<<<<<< HEAD
        UPDATE entries
        SET type=?, title=?, content=?, source=?, whyItStuck=?,
            extendedNote=?, category=?, tags=?, batch=?, dateAdded=?,
            updated_at=CURRENT_TIMESTAMP
        WHERE id=?
=======
            UPDATE entries 
            SET type=?, title=?, content=?, source=?, whyItStuck=?, 
                extendedNote=?, category=?, tags=?, batch=?, dateAdded=?,
                updated_at=CURRENT_TIMESTAMP
            WHERE id=?
>>>>>>> fd0322fd
        ''', (
            entry.type, entry.title, entry.content, entry.source,
            entry.whyItStuck, entry.extendedNote, entry.category,
            json.dumps(entry.tags), entry.batch, entry.dateAdded, entry_id
        ))
    
    if cursor.rowcount == 0:
        cursor.close()
        conn.close()
        raise HTTPException(status_code=404, detail="Entry not found")
    
    conn.commit()
    cursor.close()
    conn.close()
    
    return Entry(
        id=entry_id,
        type=entry.type,
        title=entry.title,
        content=entry.content,
        source=entry.source,
        whyItStuck=entry.whyItStuck,
        extendedNote=entry.extendedNote,
        category=entry.category,
        tags=entry.tags,
        batch=entry.batch,
        dateAdded=entry.dateAdded
    )

@app.delete("/api/entries/{entry_id}")
async def delete_entry(entry_id: int):
    conn = get_db_connection()
    cursor = conn.cursor()
    
    if is_postgresql():
        cursor.execute("DELETE FROM entries WHERE id = %s", (entry_id,))
    else:
        cursor.execute("DELETE FROM entries WHERE id = ?", (entry_id,))
    
    if cursor.rowcount == 0:
        conn.close()
        raise HTTPException(status_code=404, detail="Entry not found")
    
    conn.commit()
    conn.close()
    return {"message": "Entry deleted successfully"}

if __name__ == "__main__":
    import uvicorn
    uvicorn.run(app, host="0.0.0.0", port=8000)<|MERGE_RESOLUTION|>--- conflicted
+++ resolved
@@ -1,33 +1,19 @@
-import os
-import sqlite3
-from urllib.parse import urlparse
-from fastapi import FastAPI, HTTPException, File, UploadFile, Form
+from fastapi import FastAPI, HTTPException, File, UploadFile
 from fastapi.middleware.cors import CORSMiddleware
-from fastapi.responses import FileResponse, StreamingResponse
+from fastapi.responses import StreamingResponse
 from pydantic import BaseModel
 from typing import List, Optional, Dict, Any
-<<<<<<< HEAD
-import sqlite3
-import psycopg2
-import psycopg2.extras
-=======
->>>>>>> fd0322fd
+import os
 import json
 import csv
 import io
-from datetime import datetime, date
 import re
-import tempfile
+import sqlite3
+from datetime import datetime
 from urllib.parse import urlparse
 
-# Try PostgreSQL import, fallback gracefully
-try:
-    import psycopg2
-    from psycopg2.extras import RealDictCursor
-    POSTGRES_AVAILABLE = True
-except ImportError:
-    POSTGRES_AVAILABLE = False
-    print("PostgreSQL not available, using SQLite only")
+import psycopg2
+import psycopg2.extras
 
 app = FastAPI(title="Library of Babel API - Enhanced", version="2.0.0")
 
@@ -37,13 +23,10 @@
     allow_origins=["*"],
     allow_credentials=True,
     allow_methods=["*"],
-    allow_headers=["*"],
+    allow_headers=["*"]
 )
 
-# Database configuration
-DATABASE_URL = os.environ.get("DATABASE_URL")
-
-# Pydantic models
+# --- Pydantic Models ---
 class Entry(BaseModel):
     id: Optional[int] = None
     type: str
@@ -83,116 +66,83 @@
     date_to: Optional[str] = None
     batch: str = ""
 
-# Database connection logic
-def get_database_url():
-    """Get database URL from environment, fallback to SQLite"""
-    return os.getenv('DATABASE_URL', 'sqlite:///babel.db')
-
-def is_postgresql():
-    """Check if we're using PostgreSQL and it's available"""
-    db_url = get_database_url()
-    return POSTGRES_AVAILABLE and (db_url.startswith('postgresql://') or db_url.startswith('postgres://'))
-
+# --- Database Helper Functions ---
 def get_db_connection():
-<<<<<<< HEAD
-    """Get database connection - PostgreSQL if DATABASE_URL exists, otherwise SQLite"""
+    DATABASE_URL = os.environ.get("DATABASE_URL")
     if DATABASE_URL:
-        # Parse the database URL
-        url = urlparse(DATABASE_URL)
-        
-        # Connect to PostgreSQL
+        result = urlparse(DATABASE_URL)
+        username = result.username
+        password = result.password
+        database = result.path[1:]
+        hostname = result.hostname
+        port = result.port or 5432
+
         conn = psycopg2.connect(
-            host=url.hostname,
-            port=url.port,
-            user=url.username,
-            password=url.password,
-            database=url.path[1:]  # Remove leading slash
+            dbname=database,
+            user=username,
+            password=password,
+            host=hostname,
+            port=port,
         )
-        
-        # Use RealDictCursor for dict-like access to rows
-        conn.cursor_factory = psycopg2.extras.RealDictCursor
         return conn
     else:
-        # Fall back to SQLite for local development
-=======
-    """Get database connection - PostgreSQL or SQLite"""
-    db_url = get_database_url()
-    
-    if is_postgresql():
-        try:
-            # Fix for Render's PostgreSQL URL format
-            if db_url.startswith('postgres://'):
-                db_url = db_url.replace('postgres://', 'postgresql://', 1)
-            
-            conn = psycopg2.connect(db_url, cursor_factory=RealDictCursor)
-            return conn
-        except Exception as e:
-            print(f"PostgreSQL connection failed: {e}")
-            # Fallback to SQLite
-            conn = sqlite3.connect('babel.db')
-            conn.row_factory = sqlite3.Row
-            return conn
-    else:
-        # SQLite connection
->>>>>>> fd0322fd
-        conn = sqlite3.connect('babel.db')
+        conn = sqlite3.connect("babel.db")
         conn.row_factory = sqlite3.Row
         return conn
 
 def init_db():
-    """Initialize database tables"""
     conn = get_db_connection()
     cursor = conn.cursor()
-    
-<<<<<<< HEAD
-    if DATABASE_URL:
-        # PostgreSQL SQL
-        cursor.execute('''
+
+    if os.environ.get("DATABASE_URL"):
+        # PostgreSQL schema
+        cursor.execute("""
         CREATE TABLE IF NOT EXISTS entries (
             id SERIAL PRIMARY KEY,
             type TEXT NOT NULL,
             title TEXT NOT NULL,
             content TEXT NOT NULL,
-            source TEXT,
-            whyItStuck TEXT,
-            extendedNote TEXT,
-            category TEXT,
-            tags TEXT,
-            batch TEXT,
+            source TEXT DEFAULT '',
+            whyItStuck TEXT DEFAULT '',
+            extendedNote TEXT DEFAULT '',
+            category TEXT DEFAULT '',
+            tags TEXT DEFAULT '[]',
+            batch TEXT DEFAULT '',
             dateAdded TEXT NOT NULL,
             created_at TIMESTAMP DEFAULT CURRENT_TIMESTAMP,
             updated_at TIMESTAMP DEFAULT CURRENT_TIMESTAMP
-        )
-        ''')
-        
-        cursor.execute('''
+        );
+        """)
+        cursor.execute("""
         CREATE TABLE IF NOT EXISTS analytics (
             id SERIAL PRIMARY KEY,
             event_type TEXT NOT NULL,
             event_data TEXT,
             timestamp TIMESTAMP DEFAULT CURRENT_TIMESTAMP
-        )
-        ''')
-    else:
-        # SQLite SQL (original)
+        );
+        """)
+        conn.commit()
+        cursor.close()
+        conn.close()
+    else:
+        # SQLite schema
         cursor.execute('''
         CREATE TABLE IF NOT EXISTS entries (
             id INTEGER PRIMARY KEY AUTOINCREMENT,
             type TEXT NOT NULL,
             title TEXT NOT NULL,
             content TEXT NOT NULL,
-            source TEXT,
-            whyItStuck TEXT,
-            extendedNote TEXT,
-            category TEXT,
-            tags TEXT,
-            batch TEXT,
+            source TEXT DEFAULT '',
+            whyItStuck TEXT DEFAULT '',
+            extendedNote TEXT DEFAULT '',
+            category TEXT DEFAULT '',
+            tags TEXT DEFAULT '[]',
+            batch TEXT DEFAULT '',
             dateAdded TEXT NOT NULL,
             created_at TIMESTAMP DEFAULT CURRENT_TIMESTAMP,
             updated_at TIMESTAMP DEFAULT CURRENT_TIMESTAMP
         )
         ''')
-        
         cursor.execute('''
         CREATE TABLE IF NOT EXISTS analytics (
             id INTEGER PRIMARY KEY AUTOINCREMENT,
@@ -200,70 +150,12 @@
             event_data TEXT,
             timestamp TIMESTAMP DEFAULT CURRENT_TIMESTAMP
         )
-=======
-    if is_postgresql():
-        # PostgreSQL table creation
-        cursor.execute('''
-            CREATE TABLE IF NOT EXISTS entries (
-                id SERIAL PRIMARY KEY,
-                type VARCHAR(50) NOT NULL,
-                title TEXT NOT NULL,
-                content TEXT NOT NULL,
-                source TEXT,
-                whyItStuck TEXT,
-                extendedNote TEXT,
-                category TEXT,
-                tags TEXT,
-                batch TEXT,
-                dateAdded DATE NOT NULL,
-                created_at TIMESTAMP DEFAULT CURRENT_TIMESTAMP,
-                updated_at TIMESTAMP DEFAULT CURRENT_TIMESTAMP
-            )
         ''')
-        
-        cursor.execute('''
-            CREATE TABLE IF NOT EXISTS analytics (
-                id SERIAL PRIMARY KEY,
-                event_type VARCHAR(100) NOT NULL,
-                event_data TEXT,
-                timestamp TIMESTAMP DEFAULT CURRENT_TIMESTAMP
-            )
-        ''')
-    else:
-        # SQLite table creation
-        cursor.execute('''
-            CREATE TABLE IF NOT EXISTS entries (
-                id INTEGER PRIMARY KEY AUTOINCREMENT,
-                type TEXT NOT NULL,
-                title TEXT NOT NULL,
-                content TEXT NOT NULL,
-                source TEXT,
-                whyItStuck TEXT,
-                extendedNote TEXT,
-                category TEXT,
-                tags TEXT,
-                batch TEXT,
-                dateAdded TEXT NOT NULL,
-                created_at TIMESTAMP DEFAULT CURRENT_TIMESTAMP,
-                updated_at TIMESTAMP DEFAULT CURRENT_TIMESTAMP
-            )
-        ''')
-        
-        cursor.execute('''
-            CREATE TABLE IF NOT EXISTS analytics (
-                id INTEGER PRIMARY KEY AUTOINCREMENT,
-                event_type TEXT NOT NULL,
-                event_data TEXT,
-                timestamp TIMESTAMP DEFAULT CURRENT_TIMESTAMP
-            )
->>>>>>> fd0322fd
-        ''')
-    
-    conn.commit()
-    cursor.close()
-    conn.close()
-
-# Smart Entry Parser (keeping the same implementation)
+        conn.commit()
+        cursor.close()
+        conn.close()
+
+# --- Smart Entry Parser (from your original code) ---
 class SmartEntryParser:
     def __init__(self):
         self.type_keywords = {
@@ -286,37 +178,34 @@
         }
 
     def parse_unstructured_text(self, text: str) -> List[Dict[str, Any]]:
+        """Parse unstructured text into potential entries"""
         entries = []
-<<<<<<< HEAD
         # Split text into potential entries (by double newlines, bullets, or numbers)
-=======
->>>>>>> fd0322fd
         segments = re.split(r'\n\s*\n|^\d+\.|^[-•*]\s+', text, flags=re.MULTILINE)
         segments = [s.strip() for s in segments if s.strip()]
         
         for segment in segments:
-            if len(segment) < 20:
+            if len(segment) < 20:  # Skip very short segments
                 continue
-<<<<<<< HEAD
-            
-=======
->>>>>>> fd0322fd
             entry = self.extract_entry_from_segment(segment)
             if entry:
                 entries.append(entry)
         return entries
 
     def extract_entry_from_segment(self, segment: str) -> Optional[Dict[str, Any]]:
+        """Extract a structured entry from a text segment"""
         lines = [line.strip() for line in segment.split('\n') if line.strip()]
         if not lines:
             return None
-        
+
+        # Try to identify title (usually first line or quoted text)
         title = self.extract_title(lines)
         content = self.extract_content(lines, title)
         entry_type = self.determine_type(segment)
         category = self.determine_category(segment)
         source = self.extract_source(segment)
-        
+
+        # Create structured entry
         entry = {
             'type': entry_type,
             'title': title,
@@ -332,42 +221,61 @@
         return entry
 
     def extract_title(self, lines: List[str]) -> str:
+        """Extract title from lines"""
         first_line = lines[0]
+        # Look for quoted text
         quoted = re.search(r'"([^"]+)"', first_line)
         if quoted:
             return quoted.group(1)
+        
+        # Look for emphasized text (ALL CAPS, bold markers)
         if first_line.isupper() and len(first_line) < 100:
             return first_line
+        
+        # Look for single words or short phrases at start
         words = first_line.split()
         if len(words) <= 5 and len(first_line) < 50:
             return first_line
+        
+        # Extract first meaningful phrase
         sentences = re.split(r'[.!?]', first_line)
         if sentences and len(sentences[0]) < 100:
             return sentences[0].strip()
+        
+        # Fallback: first 50 characters
         return first_line[:50].strip()
 
     def extract_content(self, lines: List[str], title: str) -> str:
+        """Extract main content, excluding title"""
         content_lines = []
         title_found = False
         for line in lines:
             if not title_found and title in line:
+                # Include the line but remove the title part
                 remaining = line.replace(title, '').strip(' -:')
                 if remaining:
                     content_lines.append(remaining)
                 title_found = True
             elif title_found or title not in line:
                 content_lines.append(line)
+        
         if not content_lines and lines:
+            # If no content found, use everything except first line
             content_lines = lines[1:]
+        
         return ' '.join(content_lines).strip()
 
     def determine_type(self, text: str) -> str:
+        """Determine entry type based on content"""
         text_lower = text.lower()
+        
+        # Score each type
         type_scores = {}
         for entry_type, keywords in self.type_keywords.items():
             score = sum(1 for keyword in keywords if keyword in text_lower)
             type_scores[entry_type] = score
         
+        # Additional heuristics
         if '"' in text and text.count('"') >= 2:
             type_scores['excerpt'] = type_scores.get('excerpt', 0) + 2
         if any(word in text_lower for word in ['definition', 'means', 'refers to']):
@@ -375,16 +283,19 @@
         if len(text.split()) > 50:
             type_scores['excerpt'] = type_scores.get('excerpt', 0) + 1
         
+        # Return type with highest score, default to 'concept'
         if type_scores:
             return max(type_scores, key=type_scores.get)
         return 'concept'
 
     def determine_category(self, text: str) -> str:
+        """Determine category based on content"""
         text_lower = text.lower()
         category_scores = {}
         for category, keywords in self.category_keywords.items():
             score = sum(1 for keyword in keywords if keyword in text_lower)
             category_scores[category] = score
+        
         if category_scores:
             max_score = max(category_scores.values())
             if max_score > 0:
@@ -392,302 +303,196 @@
         return 'General'
 
     def extract_source(self, text: str) -> str:
+        """Extract source information"""
+        # Look for common source patterns
         source_patterns = [
             r'source[:\s]+([^\n]+)',
             r'from[:\s]+([^\n]+)',
             r'via[:\s]+([^\n]+)',
-<<<<<<< HEAD
             r'—([^—\n]+)$',  # Em dash at end
             r'\(([^)]+)\)$'  # Parentheses at end
-=======
-            r'—([^—\n]+)$',
-            r'\(([^)]+)\)$'
->>>>>>> fd0322fd
         ]
+        
         for pattern in source_patterns:
             match = re.search(pattern, text, re.IGNORECASE | re.MULTILINE)
             if match:
                 return match.group(1).strip()
         return 'Smart Import'
 
+# Initialize parser
 smart_parser = SmartEntryParser()
 
+# Initialize DB at startup
 @app.on_event("startup")
 async def startup_event():
     init_db()
 
+# --- API Routes ---
+
 @app.get("/")
 async def root():
-    db_type = "PostgreSQL" if is_postgresql() else "SQLite"
-    return {"message": "Library of Babel API - Enhanced Version is running!", "database": db_type}
-
+    return {"message": "Library of Babel API - Enhanced Version is running!"}
+
+# Get all entries
 @app.get("/api/entries", response_model=List[Entry])
 async def get_entries():
     conn = get_db_connection()
-    cursor = conn.cursor()
-    cursor.execute('''
-<<<<<<< HEAD
-    SELECT id, type, title, content, source, whyItStuck,
-           extendedNote, category, tags, batch, dateAdded
-    FROM entries
-    ORDER BY created_at DESC
-    ''')
-    entries = cursor.fetchall()
-    cursor.close()
-=======
-        SELECT id, type, title, content, source, whyItStuck, 
-               extendedNote, category, tags, batch, dateAdded
-        FROM entries 
-        ORDER BY created_at DESC
-    ''')
-    entries = cursor.fetchall()
->>>>>>> fd0322fd
-    conn.close()
-
-    result = []
-    for entry in entries:
-        result.append(Entry(
-            id=entry['id'],
-            type=entry['type'],
-            title=entry['title'],
-            content=entry['content'],
-            source=entry['source'] or "",
-            whyItStuck=entry['whyItStuck'] or "",
-            extendedNote=entry['extendedNote'] or "",
-            category=entry['category'] or "",
-            tags=json.loads(entry['tags']) if entry['tags'] else [],
-            batch=entry['batch'] or "",
-            dateAdded=str(entry['dateAdded'])
-        ))
-    return result
-
+    if os.environ.get("DATABASE_URL"):
+        cursor = conn.cursor(cursor_factory=psycopg2.extras.RealDictCursor)
+        cursor.execute("""
+            SELECT id, type, title, content, source, whyItStuck,
+                   extendedNote, category, tags, batch, dateAdded
+            FROM entries
+            ORDER BY created_at DESC
+        """)
+        rows = cursor.fetchall()
+        # JSON decode tags
+        for row in rows:
+            row['tags'] = json.loads(row['tags']) if row['tags'] else []
+        cursor.close()
+        conn.close()
+        return rows
+    else:
+        cursor = conn.cursor()
+        rows = cursor.execute("""
+            SELECT id, type, title, content, source, whyItStuck,
+                   extendedNote, category, tags, batch, dateAdded
+            FROM entries
+            ORDER BY created_at DESC
+        """).fetchall()
+        entries = []
+        for row in rows:
+            entries.append(Entry(
+                id=row['id'],
+                type=row['type'],
+                title=row['title'],
+                content=row['content'],
+                source=row['source'] or "",
+                whyItStuck=row['whyItStuck'] or "",
+                extendedNote=row['extendedNote'] or "",
+                category=row['category'] or "",
+                tags=json.loads(row['tags']) if row['tags'] else [],
+                batch=row['batch'] or "",
+                dateAdded=row['dateAdded']
+            ))
+        cursor.close()
+        conn.close()
+        return entries
+
+# Basic search endpoint
 @app.get("/api/entries/search", response_model=List[Entry])
 async def search_entries(q: str = "", type_filter: str = "all"):
     conn = get_db_connection()
-    cursor = conn.cursor()
-    
-<<<<<<< HEAD
-    # Build query based on parameters
-    if q and type_filter != "all":
-        # Search with both text and type filter
-        cursor.execute('''
-        SELECT id, type, title, content, source, whyItStuck,
-               extendedNote, category, tags, batch, dateAdded
-        FROM entries
-        WHERE (title LIKE %s OR content LIKE %s OR source LIKE %s)
-        AND type = %s
-        ORDER BY created_at DESC
-        ''' if DATABASE_URL else '''
-        SELECT id, type, title, content, source, whyItStuck,
-               extendedNote, category, tags, batch, dateAdded
-        FROM entries
-        WHERE (title LIKE ? OR content LIKE ? OR source LIKE ?)
-        AND type = ?
-        ORDER BY created_at DESC
-        ''', (f"%{q}%", f"%{q}%", f"%{q}%", type_filter))
-    elif q:
-        # Search with text only
-        cursor.execute('''
-        SELECT id, type, title, content, source, whyItStuck,
-               extendedNote, category, tags, batch, dateAdded
-        FROM entries
-        WHERE title LIKE %s OR content LIKE %s OR source LIKE %s
-        ORDER BY created_at DESC
-        ''' if DATABASE_URL else '''
-        SELECT id, type, title, content, source, whyItStuck,
-               extendedNote, category, tags, batch, dateAdded
-        FROM entries
-        WHERE title LIKE ? OR content LIKE ? OR source LIKE ?
-        ORDER BY created_at DESC
-        ''', (f"%{q}%", f"%{q}%", f"%{q}%"))
-    elif type_filter != "all":
-        # Filter by type only
-        cursor.execute('''
-        SELECT id, type, title, content, source, whyItStuck,
-               extendedNote, category, tags, batch, dateAdded
-        FROM entries
-        WHERE type = %s
-        ORDER BY created_at DESC
-        ''' if DATABASE_URL else '''
-        SELECT id, type, title, content, source, whyItStuck,
-               extendedNote, category, tags, batch, dateAdded
-        FROM entries
-        WHERE type = ?
-        ORDER BY created_at DESC
-        ''', (type_filter,))
-    else:
-        # No filters, return all
-        cursor.execute('''
-        SELECT id, type, title, content, source, whyItStuck,
-               extendedNote, category, tags, batch, dateAdded
-        FROM entries
-        ORDER BY created_at DESC
-        ''')
-
-    entries = cursor.fetchall()
-    cursor.close()
-    conn.close()
-
-    # Format results
-=======
-    if is_postgresql():
-        # PostgreSQL queries
+    query_params = []
+    if os.environ.get("DATABASE_URL"):
+        cursor = conn.cursor(cursor_factory=psycopg2.extras.RealDictCursor)
+        base_query = """
+            SELECT id, type, title, content, source, whyItStuck,
+                   extendedNote, category, tags, batch, dateAdded
+            FROM entries 
+            WHERE TRUE
+        """
         if q and type_filter != "all":
-            cursor.execute('''
-                SELECT id, type, title, content, source, whyItStuck, 
-                       extendedNote, category, tags, batch, dateAdded
-                FROM entries 
-                WHERE (title ILIKE %s OR content ILIKE %s OR source ILIKE %s) 
-                AND type = %s
-                ORDER BY created_at DESC
-            ''', (f"%{q}%", f"%{q}%", f"%{q}%", type_filter))
+            base_query += """ AND (title ILIKE %s OR content ILIKE %s OR source ILIKE %s) AND type = %s"""
+            query_params.extend([f"%{q}%", f"%{q}%", f"%{q}%", type_filter])
         elif q:
-            cursor.execute('''
-                SELECT id, type, title, content, source, whyItStuck, 
-                       extendedNote, category, tags, batch, dateAdded
-                FROM entries 
-                WHERE title ILIKE %s OR content ILIKE %s OR source ILIKE %s
-                ORDER BY created_at DESC
-            ''', (f"%{q}%", f"%{q}%", f"%{q}%"))
+            base_query += """ AND (title ILIKE %s OR content ILIKE %s OR source ILIKE %s)"""
+            query_params.extend([f"%{q}%", f"%{q}%", f"%{q}%"])
         elif type_filter != "all":
-            cursor.execute('''
-                SELECT id, type, title, content, source, whyItStuck, 
-                       extendedNote, category, tags, batch, dateAdded
-                FROM entries 
-                WHERE type = %s
-                ORDER BY created_at DESC
-            ''', (type_filter,))
-        else:
-            cursor.execute('''
-                SELECT id, type, title, content, source, whyItStuck, 
-                       extendedNote, category, tags, batch, dateAdded
-                FROM entries 
-                ORDER BY created_at DESC
-            ''')
-    else:
-        # SQLite queries
+            base_query += " AND type = %s"
+            query_params.append(type_filter)
+
+        base_query += " ORDER BY created_at DESC"
+        cursor.execute(base_query, query_params)
+        rows = cursor.fetchall()
+        # decode tags
+        for row in rows:
+            row['tags'] = json.loads(row['tags']) if row['tags'] else []
+        cursor.close()
+        conn.close()
+        return rows
+    else:
+        cursor = conn.cursor()
+        base_query = """
+            SELECT id, type, title, content, source, whyItStuck,
+                   extendedNote, category, tags, batch, dateAdded
+            FROM entries
+        """
+        conditions = []
         if q and type_filter != "all":
-            cursor.execute('''
-                SELECT id, type, title, content, source, whyItStuck, 
-                       extendedNote, category, tags, batch, dateAdded
-                FROM entries 
-                WHERE (title LIKE ? OR content LIKE ? OR source LIKE ?) 
-                AND type = ?
-                ORDER BY created_at DESC
-            ''', (f"%{q}%", f"%{q}%", f"%{q}%", type_filter))
+            conditions.append("(title LIKE ? OR content LIKE ? OR source LIKE ?) AND type = ?")
+            query_params.extend([f"%{q}%", f"%{q}%", f"%{q}%", type_filter])
         elif q:
-            cursor.execute('''
-                SELECT id, type, title, content, source, whyItStuck, 
-                       extendedNote, category, tags, batch, dateAdded
-                FROM entries 
-                WHERE title LIKE ? OR content LIKE ? OR source LIKE ?
-                ORDER BY created_at DESC
-            ''', (f"%{q}%", f"%{q}%", f"%{q}%"))
+            conditions.append("(title LIKE ? OR content LIKE ? OR source LIKE ?)")
+            query_params.extend([f"%{q}%", f"%{q}%", f"%{q}%"])
         elif type_filter != "all":
-            cursor.execute('''
-                SELECT id, type, title, content, source, whyItStuck, 
-                       extendedNote, category, tags, batch, dateAdded
-                FROM entries 
-                WHERE type = ?
-                ORDER BY created_at DESC
-            ''', (type_filter,))
-        else:
-            cursor.execute('''
-                SELECT id, type, title, content, source, whyItStuck, 
-                       extendedNote, category, tags, batch, dateAdded
-                FROM entries 
-                ORDER BY created_at DESC
-            ''')
-    
-    entries = cursor.fetchall()
-    conn.close()
-    
->>>>>>> fd0322fd
-    result = []
-    for entry in entries:
-        result.append(Entry(
-            id=entry['id'],
-            type=entry['type'],
-            title=entry['title'],
-            content=entry['content'],
-            source=entry['source'] or "",
-            whyItStuck=entry['whyItStuck'] or "",
-            extendedNote=entry['extendedNote'] or "",
-            category=entry['category'] or "",
-            tags=json.loads(entry['tags']) if entry['tags'] else [],
-            batch=entry['batch'] or "",
-            dateAdded=str(entry['dateAdded'])
-        ))
-    return result
-
+            conditions.append("type = ?")
+            query_params.append(type_filter)
+
+        if conditions:
+            base_query += " WHERE " + " AND ".join(conditions)
+
+        base_query += " ORDER BY created_at DESC"
+
+        rows = cursor.execute(base_query, query_params).fetchall()
+        entries = []
+        for row in rows:
+            entries.append(Entry(
+                id=row['id'],
+                type=row['type'],
+                title=row['title'],
+                content=row['content'],
+                source=row['source'] or "",
+                whyItStuck=row['whyItStuck'] or "",
+                extendedNote=row['extendedNote'] or "",
+                category=row['category'] or "",
+                tags=json.loads(row['tags']) if row['tags'] else [],
+                batch=row['batch'] or "",
+                dateAdded=row['dateAdded']
+            ))
+        cursor.close()
+        conn.close()
+        return entries
+
+# Create an entry
 @app.post("/api/entries", response_model=Entry)
 async def create_entry(entry: EntryCreate):
     if not entry.dateAdded:
         entry.dateAdded = datetime.now().strftime("%Y-%m-%d")
-    
     conn = get_db_connection()
-    cursor = conn.cursor()
-<<<<<<< HEAD
-    
-    if DATABASE_URL:
-        # PostgreSQL
-        cursor.execute('''
-        INSERT INTO entries (type, title, content, source, whyItStuck,
-                           extendedNote, category, tags, batch, dateAdded)
-        VALUES (%s, %s, %s, %s, %s, %s, %s, %s, %s, %s)
-        RETURNING id
-        ''', (
+    if os.environ.get("DATABASE_URL"):
+        cursor = conn.cursor()
+        cursor.execute("""
+            INSERT INTO entries 
+                (type, title, content, source, whyItStuck, extendedNote, category, tags, batch, dateAdded)
+            VALUES (%s, %s, %s, %s, %s, %s, %s, %s, %s, %s)
+            RETURNING id
+        """, (
             entry.type, entry.title, entry.content, entry.source,
             entry.whyItStuck, entry.extendedNote, entry.category,
             json.dumps(entry.tags), entry.batch, entry.dateAdded
         ))
-        entry_id = cursor.fetchone()[0]
-    else:
-        # SQLite
-        cursor.execute('''
-        INSERT INTO entries (type, title, content, source, whyItStuck,
-                           extendedNote, category, tags, batch, dateAdded)
-        VALUES (?, ?, ?, ?, ?, ?, ?, ?, ?, ?)
-        ''', (
+        new_id = cursor.fetchone()[0]
+        conn.commit()
+        cursor.close()
+        conn.close()
+    else:
+        cursor = conn.cursor()
+        cursor.execute("""
+            INSERT INTO entries 
+                (type, title, content, source, whyItStuck, extendedNote, category, tags, batch, dateAdded)
+            VALUES (?, ?, ?, ?, ?, ?, ?, ?, ?, ?)
+        """, (
             entry.type, entry.title, entry.content, entry.source,
             entry.whyItStuck, entry.extendedNote, entry.category,
             json.dumps(entry.tags), entry.batch, entry.dateAdded
         ))
-        entry_id = cursor.lastrowid
-    
-=======
-    
-    if is_postgresql():
-        cursor.execute('''
-            INSERT INTO entries (type, title, content, source, whyItStuck, 
-                               extendedNote, category, tags, batch, dateAdded)
-            VALUES (%s, %s, %s, %s, %s, %s, %s, %s, %s, %s)
-            RETURNING id
-        ''', (
-            entry.type, entry.title, entry.content, entry.source,
-            entry.whyItStuck, entry.extendedNote, entry.category,
-            json.dumps(entry.tags), entry.batch, entry.dateAdded
-        ))
-        entry_id = cursor.fetchone()['id']
-    else:
-        cursor.execute('''
-            INSERT INTO entries (type, title, content, source, whyItStuck, 
-                               extendedNote, category, tags, batch, dateAdded)
-            VALUES (?, ?, ?, ?, ?, ?, ?, ?, ?, ?)
-        ''', (
-            entry.type, entry.title, entry.content, entry.source,
-            entry.whyItStuck, entry.extendedNote, entry.category,
-            json.dumps(entry.tags), entry.batch, entry.dateAdded
-        ))
-        entry_id = cursor.lastrowid
-    
->>>>>>> fd0322fd
-    conn.commit()
-    cursor.close()
-    conn.close()
-    
+        new_id = cursor.lastrowid
+        conn.commit()
+        cursor.close()
+        conn.close()
     return Entry(
-        id=entry_id,
+        id=new_id,
         type=entry.type,
         title=entry.title,
         content=entry.content,
@@ -697,429 +502,466 @@
         category=entry.category,
         tags=entry.tags,
         batch=entry.batch,
-        dateAdded=entry.dateAdded
+        dateAdded=entry.dateAdded,
     )
 
-<<<<<<< HEAD
-# ENHANCED FEATURES
-@app.post("/api/entries/smart-create")
-async def smart_create_entries(file: UploadFile = File(...)):
-    """Upload unstructured notes and get AI-suggested entries"""
-    if not file.filename.endswith(('.txt', '.md')):
-        raise HTTPException(status_code=400, detail="Please upload a .txt or .md file")
-    
-    # Read file content
-    content = await file.read()
-    text = content.decode('utf-8')
-    
-    # Parse with smart parser
-    suggested_entries = smart_parser.parse_unstructured_text(text)
-    
-    # Log analytics
+# Update an existing entry
+@app.put("/api/entries/{entry_id}", response_model=Entry)
+async def update_entry(entry_id: int, entry: EntryCreate):
     conn = get_db_connection()
-    cursor = conn.cursor()
-    
-    if DATABASE_URL:
-        cursor.execute(
-            "INSERT INTO analytics (event_type, event_data) VALUES (%s, %s)",
-            ("smart_upload", json.dumps({"filename": file.filename, "entries_found": len(suggested_entries)}))
-        )
-    else:
-        cursor.execute(
-            "INSERT INTO analytics (event_type, event_data) VALUES (?, ?)",
-            ("smart_upload", json.dumps({"filename": file.filename, "entries_found": len(suggested_entries)}))
-        )
-    
-    conn.commit()
-    cursor.close()
-    conn.close()
-    
-    return SmartEntryResponse(
-        suggested_entries=suggested_entries,
-        raw_text=text,
-        processing_notes=f"Found {len(suggested_entries)} potential entries from your notes. Review and edit before saving!"
-    )
-
+    if os.environ.get("DATABASE_URL"):
+        cursor = conn.cursor()
+        cursor.execute("""
+            UPDATE entries SET 
+                type=%s, title=%s, content=%s, source=%s, whyItStuck=%s,
+                extendedNote=%s, category=%s, tags=%s, batch=%s, dateAdded=%s,
+                updated_at=CURRENT_TIMESTAMP
+            WHERE id=%s
+        """, (
+            entry.type, entry.title, entry.content, entry.source,
+            entry.whyItStuck, entry.extendedNote, entry.category,
+            json.dumps(entry.tags), entry.batch, entry.dateAdded,
+            entry_id
+        ))
+        if cursor.rowcount == 0:
+            cursor.close()
+            conn.close()
+            raise HTTPException(status_code=404, detail="Entry not found")
+        conn.commit()
+        cursor.close()
+        conn.close()
+    else:
+        cursor = conn.cursor()
+        cursor.execute("""
+            UPDATE entries SET 
+                type=?, title=?, content=?, source=?, whyItStuck=?,
+                extendedNote=?, category=?, tags=?, batch=?, dateAdded=?,
+                updated_at=CURRENT_TIMESTAMP
+            WHERE id=?
+        """, (
+            entry.type, entry.title, entry.content, entry.source,
+            entry.whyItStuck, entry.extendedNote, entry.category,
+            json.dumps(entry.tags), entry.batch, entry.dateAdded,
+            entry_id
+        ))
+        if cursor.rowcount == 0:
+            cursor.close()
+            conn.close()
+            raise HTTPException(status_code=404, detail="Entry not found")
+        conn.commit()
+        cursor.close()
+        conn.close()
+    return Entry(id=entry_id, **entry.dict())
+
+# Delete an entry
+@app.delete("/api/entries/{entry_id}")
+async def delete_entry(entry_id: int):
+    conn = get_db_connection()
+    if os.environ.get("DATABASE_URL"):
+        cursor = conn.cursor()
+        cursor.execute("DELETE FROM entries WHERE id=%s", (entry_id,))
+        if cursor.rowcount == 0:
+            cursor.close()
+            conn.close()
+            raise HTTPException(status_code=404, detail="Entry not found")
+        conn.commit()
+        cursor.close()
+        conn.close()
+    else:
+        cursor = conn.cursor()
+        cursor.execute("DELETE FROM entries WHERE id=?", (entry_id,))
+        if cursor.rowcount == 0:
+            cursor.close()
+            conn.close()
+            raise HTTPException(status_code=404, detail="Entry not found")
+        conn.commit()
+        cursor.close()
+        conn.close()
+    return {"message": "Entry deleted successfully"}
+
+# Advanced search endpoint
 @app.post("/api/entries/advanced-search")
 async def advanced_search(params: AdvancedSearchParams):
     """Advanced search with multiple filters"""
     conn = get_db_connection()
-    cursor = conn.cursor()
-    
-    # Build dynamic query
-    query = """
-    SELECT id, type, title, content, source, whyItStuck,
-           extendedNote, category, tags, batch, dateAdded
-    FROM entries
-    WHERE 1=1
-    """
     query_params = []
     
-    # Text search
-    if params.query:
-        if DATABASE_URL:
-            query += " AND (title LIKE %s OR content LIKE %s OR source LIKE %s OR category LIKE %s)"
-        else:
+    if os.environ.get("DATABASE_URL"):
+        cursor = conn.cursor(cursor_factory=psycopg2.extras.RealDictCursor)
+        query = """
+            SELECT id, type, title, content, source, whyItStuck,
+            extendedNote, category, tags, batch, dateAdded
+            FROM entries
+            WHERE TRUE
+        """
+        
+        # Text search
+        if params.query:
+            query += " AND (title ILIKE %s OR content ILIKE %s OR source ILIKE %s OR category ILIKE %s)"
+            search_term = f"%{params.query}%"
+            query_params.extend([search_term, search_term, search_term, search_term])
+        
+        # Type filter
+        if params.types:
+            placeholders = ','.join(['%s' for _ in params.types])
+            query += f" AND type IN ({placeholders})"
+            query_params.extend(params.types)
+        
+        # Category filter
+        if params.categories:
+            placeholders = ','.join(['%s' for _ in params.categories])
+            query += f" AND category IN ({placeholders})"
+            query_params.extend(params.categories)
+        
+        # Date range
+        if params.date_from:
+            query += " AND dateAdded >= %s"
+            query_params.append(params.date_from)
+        if params.date_to:
+            query += " AND dateAdded <= %s"
+            query_params.append(params.date_to)
+        
+        # Batch filter
+        if params.batch:
+            query += " AND batch ILIKE %s"
+            query_params.append(f"%{params.batch}%")
+        
+        query += " ORDER BY created_at DESC"
+        cursor.execute(query, query_params)
+        entries = cursor.fetchall()
+        cursor.close()
+        conn.close()
+        
+        # Format results and handle tag filtering
+        result = []
+        for entry in entries:
+            entry_tags = json.loads(entry['tags']) if entry['tags'] else []
+            # Tag filter (done in Python)
+            if params.tags:
+                if not any(tag in entry_tags for tag in params.tags):
+                    continue
+            entry['tags'] = entry_tags
+            result.append(entry)
+        return result
+    else:
+        cursor = conn.cursor()
+        query = """
+            SELECT id, type, title, content, source, whyItStuck,
+            extendedNote, category, tags, batch, dateAdded
+            FROM entries
+            WHERE 1=1
+        """
+        
+        # Text search
+        if params.query:
             query += " AND (title LIKE ? OR content LIKE ? OR source LIKE ? OR category LIKE ?)"
-        search_term = f"%{params.query}%"
-        query_params.extend([search_term, search_term, search_term, search_term])
-    
-    # Type filter
-    if params.types:
-        if DATABASE_URL:
-            placeholders = ','.join(['%s' for _ in params.types])
-        else:
+            search_term = f"%{params.query}%"
+            query_params.extend([search_term, search_term, search_term, search_term])
+        
+        # Type filter
+        if params.types:
             placeholders = ','.join(['?' for _ in params.types])
-        query += f" AND type IN ({placeholders})"
-        query_params.extend(params.types)
-    
-    # Category filter
-    if params.categories:
-        if DATABASE_URL:
-            placeholders = ','.join(['%s' for _ in params.categories])
-        else:
+            query += f" AND type IN ({placeholders})"
+            query_params.extend(params.types)
+        
+        # Category filter
+        if params.categories:
             placeholders = ','.join(['?' for _ in params.categories])
-        query += f" AND category IN ({placeholders})"
-        query_params.extend(params.categories)
-    
-    # Date range
-    if params.date_from:
-        query += " AND dateAdded >= %s" if DATABASE_URL else " AND dateAdded >= ?"
-        query_params.append(params.date_from)
-    if params.date_to:
-        query += " AND dateAdded <= %s" if DATABASE_URL else " AND dateAdded <= ?"
-        query_params.append(params.date_to)
-    
-    # Batch filter
-    if params.batch:
-        query += " AND batch LIKE %s" if DATABASE_URL else " AND batch LIKE ?"
-        query_params.append(f"%{params.batch}%")
-    
-    query += " ORDER BY created_at DESC"
-    
-    cursor.execute(query, query_params)
-    entries = cursor.fetchall()
-    cursor.close()
-    conn.close()
-    
-    # Format results
-    result = []
-    for entry in entries:
-        entry_tags = json.loads(entry['tags']) if entry['tags'] else []
-        
-        # Tag filter (done in Python since SQLite JSON support is limited)
-        if params.tags:
-            if not any(tag in entry_tags for tag in params.tags):
-                continue
-        
-        result.append(Entry(
-            id=entry['id'],
-            type=entry['type'],
-            title=entry['title'],
-            content=entry['content'],
-            source=entry['source'] or "",
-            whyItStuck=entry['whyItStuck'] or "",
-            extendedNote=entry['extendedNote'] or "",
-            category=entry['category'] or "",
-            tags=entry_tags,
-            batch=entry['batch'] or "",
-            dateAdded=entry['dateAdded']
-        ))
-    
-    return result
-
+            query += f" AND category IN ({placeholders})"
+            query_params.extend(params.categories)
+        
+        # Date range
+        if params.date_from:
+            query += " AND dateAdded >= ?"
+            query_params.append(params.date_from)
+        if params.date_to:
+            query += " AND dateAdded <= ?"
+            query_params.append(params.date_to)
+        
+        # Batch filter
+        if params.batch:
+            query += " AND batch LIKE ?"
+            query_params.append(f"%{params.batch}%")
+        
+        query += " ORDER BY created_at DESC"
+        
+        entries = cursor.execute(query, query_params).fetchall()
+        cursor.close()
+        conn.close()
+        
+        # Format results
+        result = []
+        for entry in entries:
+            entry_tags = json.loads(entry['tags']) if entry['tags'] else []
+            # Tag filter (done in Python since SQLite JSON support is limited)
+            if params.tags:
+                if not any(tag in entry_tags for tag in params.tags):
+                    continue
+            
+            result.append(Entry(
+                id=entry['id'],
+                type=entry['type'],
+                title=entry['title'],
+                content=entry['content'],
+                source=entry['source'] or "",
+                whyItStuck=entry['whyItStuck'] or "",
+                extendedNote=entry['extendedNote'] or "",
+                category=entry['category'] or "",
+                tags=entry_tags,
+                batch=entry['batch'] or "",
+                dateAdded=entry['dateAdded']
+            ))
+        return result
+
+# Export entries endpoint
 @app.get("/api/export/{format}")
 async def export_entries(format: str):
-    """Export entries in various formats"""
-    if format not in ['json', 'csv', 'markdown']:
+    if format not in ["json", "csv", "markdown"]:
         raise HTTPException(status_code=400, detail="Format must be json, csv, or markdown")
     
-    # Get all entries
     conn = get_db_connection()
-    cursor = conn.cursor()
-    cursor.execute('SELECT * FROM entries ORDER BY created_at DESC')
-    entries = cursor.fetchall()
-    cursor.close()
-    conn.close()
-    
-    if format == 'json':
-        # Export as JSON
+    if os.environ.get("DATABASE_URL"):
+        cursor = conn.cursor(cursor_factory=psycopg2.extras.RealDictCursor)
+        cursor.execute("SELECT * FROM entries ORDER BY created_at DESC")
+        entries = cursor.fetchall()
+        cursor.close()
+        conn.close()
+    else:
+        cursor = conn.cursor()
+        entries = cursor.execute("SELECT * FROM entries ORDER BY created_at DESC").fetchall()
+        cursor.close()
+        conn.close()
+
+    # Common function to parse tags for each entry
+    def parse_tags(entry):
+        if 'tags' in entry:
+            try:
+                return json.loads(entry['tags']) if entry['tags'] else []
+            except Exception:
+                return []
+        return []
+
+    if format == "json":
         data = []
-        for entry in entries:
+        for e in entries:
             data.append({
-                'id': entry['id'],
-                'type': entry['type'],
-                'title': entry['title'],
-                'content': entry['content'],
-                'source': entry['source'],
-                'whyItStuck': entry['whyItStuck'],
-                'extendedNote': entry['extendedNote'],
-                'category': entry['category'],
-                'tags': json.loads(entry['tags']) if entry['tags'] else [],
-                'batch': entry['batch'],
-                'dateAdded': entry['dateAdded']
+                'id': e['id'],
+                'type': e['type'],
+                'title': e['title'],
+                'content': e['content'],
+                'source': e.get('source', ''),
+                'whyItStuck': e.get('whyItStuck', ''),
+                'extendedNote': e.get('extendedNote', ''),
+                'category': e.get('category', ''),
+                'tags': parse_tags(e),
+                'batch': e.get('batch', ''),
+                'dateAdded': e.get('dateAdded', '')
             })
-        
-        # Create file
         json_data = json.dumps(data, indent=2)
         return StreamingResponse(
             io.StringIO(json_data),
             media_type="application/json",
             headers={"Content-Disposition": "attachment; filename=babel_library.json"}
         )
-        
-    elif format == 'csv':
-        # Export as CSV
+    elif format == "csv":
         output = io.StringIO()
         writer = csv.writer(output)
-        
-        # Write header
-        writer.writerow(['ID', 'Type', 'Title', 'Content', 'Source', 'Why It Stuck',
-                         'Extended Note', 'Category', 'Tags', 'Batch', 'Date Added'])
-        
-        # Write data
-        for entry in entries:
-            tags = json.loads(entry['tags']) if entry['tags'] else []
+        writer.writerow([
+            'ID', 'Type', 'Title', 'Content', 'Source', 'Why It Stuck',
+            'Extended Note', 'Category', 'Tags', 'Batch', 'Date Added'
+        ])
+        for e in entries:
             writer.writerow([
-                entry['id'], entry['type'], entry['title'], entry['content'],
-                entry['source'], entry['whyItStuck'], entry['extendedNote'],
-                entry['category'], '; '.join(tags), entry['batch'], entry['dateAdded']
+                e['id'],
+                e['type'],
+                e['title'],
+                e['content'],
+                e.get('source', ''),
+                e.get('whyItStuck', ''),
+                e.get('extendedNote', ''),
+                e.get('category', ''),
+                '; '.join(parse_tags(e)),
+                e.get('batch', ''),
+                e.get('dateAdded', '')
             ])
-        
         output.seek(0)
         return StreamingResponse(
             io.StringIO(output.getvalue()),
             media_type="text/csv",
             headers={"Content-Disposition": "attachment; filename=babel_library.csv"}
         )
-        
-    elif format == 'markdown':
-        # Export as Markdown
-        md_content = "# Library of Babel Export\n\n"
-        md_content += f"Exported on: {datetime.now().strftime('%Y-%m-%d %H:%M:%S')}\n\n"
+    else:  # markdown
+        md_content = f"# Library of Babel Export\n\nExported on: {datetime.now().strftime('%Y-%m-%d %H:%M:%S')}\n\n"
         
         current_batch = None
-        for entry in entries:
-            # Group by batch
-            if entry['batch'] != current_batch:
-                current_batch = entry['batch']
-                md_content += f"## {current_batch or 'Uncategorized'}\n\n"
-            
-            # Entry content
-            md_content += f"### {entry['title']}\n\n"
-            md_content += f"**Type:** {entry['type']}\n\n"
-            md_content += f"**Content:** {entry['content']}\n\n"
-            
-            if entry['source']:
-                md_content += f"**Source:** {entry['source']}\n\n"
-            if entry['whyItStuck']:
-                md_content += f"**Why it stuck:** {entry['whyItStuck']}\n\n"
-            if entry['extendedNote']:
-                md_content += f"**Extended note:** {entry['extendedNote']}\n\n"
-            if entry['category']:
-                md_content += f"**Category:** {entry['category']}\n\n"
-            
-            tags = json.loads(entry['tags']) if entry['tags'] else []
+        for e in entries:
+            batch = e.get('batch', '') or "Uncategorized"
+            if batch != current_batch:
+                md_content += f"## {batch}\n\n"
+                current_batch = batch
+            md_content += f"### {e['title']}\n\n"
+            md_content += f"**Type:** {e['type']}\n\n"
+            md_content += f"**Content:** {e['content']}\n\n"
+            if e.get('source'):
+                md_content += f"**Source:** {e['source']}\n\n"
+            if e.get('whyItStuck'):
+                md_content += f"**Why it stuck:** {e['whyItStuck']}\n\n"
+            if e.get('extendedNote'):
+                md_content += f"**Extended note:** {e['extendedNote']}\n\n"
+            if e.get('category'):
+                md_content += f"**Category:** {e['category']}\n\n"
+            tags = parse_tags(e)
             if tags:
                 md_content += f"**Tags:** {', '.join(tags)}\n\n"
-            
-            md_content += f"**Date added:** {entry['dateAdded']}\n\n"
+            md_content += f"**Date added:** {e.get('dateAdded', '')}\n\n"
             md_content += "---\n\n"
-        
         return StreamingResponse(
             io.StringIO(md_content),
             media_type="text/markdown",
             headers={"Content-Disposition": "attachment; filename=babel_library.md"}
         )
 
+# --- Analytics Summary ---
 @app.get("/api/analytics/summary")
 async def get_analytics_summary():
-    """Get analytics and insights about the collection"""
     conn = get_db_connection()
-    cursor = conn.cursor()
-    
-    # Basic stats
-    cursor.execute("SELECT COUNT(*) FROM entries")
-    total_entries = cursor.fetchone()[0]
-    
-    # Type breakdown
-    cursor.execute("""
-    SELECT type, COUNT(*) as count
-    FROM entries
-    GROUP BY type
-    ORDER BY count DESC
-    """)
-    type_stats = cursor.fetchall()
-    
-    # Category breakdown
-    cursor.execute("""
-    SELECT category, COUNT(*) as count
-    FROM entries
-    WHERE category != ''
-    GROUP BY category
-    ORDER BY count DESC
-    LIMIT 10
-    """)
-    category_stats = cursor.fetchall()
-    
-    # Recent activity (entries per month)
-    if DATABASE_URL:
-        cursor.execute("""
-        SELECT
-            to_char(to_date(dateAdded, 'YYYY-MM-DD'), 'YYYY-MM') as month,
-            COUNT(*) as count
-        FROM entries
-        GROUP BY to_char(to_date(dateAdded, 'YYYY-MM-DD'), 'YYYY-MM')
-        ORDER BY month DESC
-        LIMIT 12
+
+    if os.environ.get("DATABASE_URL"):
+        cursor = conn.cursor()
+        
+        # Basic stats
+        cursor.execute("SELECT COUNT(*) FROM entries")
+        total_entries = cursor.fetchone()[0]
+
+        # Type breakdown
+        cursor.execute("SELECT type, COUNT(*) as count FROM entries GROUP BY type ORDER BY count DESC")
+        type_breakdown = [{"type": row[0], "count": row[1]} for row in cursor.fetchall()]
+
+        # Category breakdown
+        cursor.execute("""
+            SELECT category, COUNT(*) as count FROM entries 
+            WHERE category != '' GROUP BY category ORDER BY count DESC LIMIT 10
         """)
-    else:
-        cursor.execute("""
-        SELECT
-            strftime('%Y-%m', dateAdded) as month,
-            COUNT(*) as count
-        FROM entries
-        GROUP BY strftime('%Y-%m', dateAdded)
-        ORDER BY month DESC
-        LIMIT 12
+        category_breakdown = [{"category": row[0], "count": row[1]} for row in cursor.fetchall()]
+
+        # Recent activity (entries per month) - simplified for PostgreSQL
+        cursor.execute("""
+            SELECT DATE_TRUNC('month', TO_DATE(dateAdded, 'YYYY-MM-DD')) as month,
+                   COUNT(*) as count FROM entries 
+            GROUP BY month ORDER BY month DESC LIMIT 12
         """)
-    activity_stats = cursor.fetchall()
-    
-    # Tag frequency
-    cursor.execute("SELECT tags FROM entries WHERE tags != ''")
-    all_entries = cursor.fetchall()
-    cursor.close()
-    conn.close()
-    
-    tag_frequency = {}
-    for entry in all_entries:
-        tags = json.loads(entry['tags'])
-        for tag in tags:
-            tag_frequency[tag] = tag_frequency.get(tag, 0) + 1
-    
-    # Sort tags by frequency
-    top_tags = sorted(tag_frequency.items(), key=lambda x: x[1], reverse=True)[:20]
-    
+        monthly_activity = [{"month": row[0].strftime('%Y-%m'), "count": row[1]} for row in cursor.fetchall()]
+
+        # Tag frequency
+        cursor.execute("SELECT tags FROM entries WHERE tags != ''")
+        tag_rows = cursor.fetchall()
+        cursor.close()
+        conn.close()
+        
+        tag_frequency = {}
+        for (tags_json,) in tag_rows:
+            tags = json.loads(tags_json) if tags_json else []
+            for tag in tags:
+                tag_frequency[tag] = tag_frequency.get(tag, 0) + 1
+        top_tags = sorted(tag_frequency.items(), key=lambda x: x[1], reverse=True)[:20]
+        top_tags_list = [{"tag": t, "count": c} for t, c in top_tags]
+    else:
+        cursor = conn.cursor()
+        
+        # Basic stats
+        total_entries = cursor.execute("SELECT COUNT(*) FROM entries").fetchone()[0]
+
+        # Type breakdown
+        type_stats = cursor.execute("""
+            SELECT type, COUNT(*) as count
+            FROM entries
+            GROUP BY type
+            ORDER BY count DESC
+        """).fetchall()
+        type_breakdown = [{"type": row['type'], "count": row['count']} for row in type_stats]
+
+        # Category breakdown
+        category_stats = cursor.execute("""
+            SELECT category, COUNT(*) as count
+            FROM entries
+            WHERE category != ''
+            GROUP BY category
+            ORDER BY count DESC
+            LIMIT 10
+        """).fetchall()
+        category_breakdown = [{"category": row['category'], "count": row['count']} for row in category_stats]
+
+        # Recent activity (entries per month)
+        activity_stats = cursor.execute("""
+            SELECT
+                strftime('%Y-%m', dateAdded) as month,
+                COUNT(*) as count
+            FROM entries
+            GROUP BY strftime('%Y-%m', dateAdded)
+            ORDER BY month DESC
+            LIMIT 12
+        """).fetchall()
+        monthly_activity = [{"month": row['month'], "count": row['count']} for row in activity_stats]
+
+        # Tag frequency
+        all_entries = cursor.execute("SELECT tags FROM entries WHERE tags != ''").fetchall()
+        tag_frequency = {}
+        for entry in all_entries:
+            tags = json.loads(entry['tags'])
+            for tag in tags:
+                tag_frequency[tag] = tag_frequency.get(tag, 0) + 1
+
+        # Sort tags by frequency
+        top_tags = sorted(tag_frequency.items(), key=lambda x: x[1], reverse=True)[:20]
+        top_tags_list = [{"tag": tag, "count": count} for tag, count in top_tags]
+        
+        cursor.close()
+        conn.close()
+
     return {
         "total_entries": total_entries,
-        "type_breakdown": [{"type": row['type'], "count": row['count']} for row in type_stats],
-        "category_breakdown": [{"category": row['category'], "count": row['count']} for row in category_stats],
-        "monthly_activity": [{"month": row['month'], "count": row['count']} for row in activity_stats],
-        "top_tags": [{"tag": tag, "count": count} for tag, count in top_tags],
+        "type_breakdown": type_breakdown,
+        "category_breakdown": category_breakdown,
+        "monthly_activity": monthly_activity,
+        "top_tags": top_tags_list,
         "generated_at": datetime.now().isoformat()
     }
 
-@app.delete("/api/entries/{entry_id}")
-async def delete_entry(entry_id: int):
-    """Delete an entry"""
+# --- Smart Entry Upload ---
+@app.post("/api/entries/smart-create")
+async def smart_create_entries(file: UploadFile = File(...)):
+    if not file.filename.endswith(('.txt', '.md')):
+        raise HTTPException(status_code=400, detail="Please upload a .txt or .md file")
+    content = await file.read()
+    text = content.decode('utf-8')
+
+    # Parse with smart parser
+    suggested_entries = smart_parser.parse_unstructured_text(text)
+
+    # Log analytics event in DB
     conn = get_db_connection()
-    cursor = conn.cursor()
-    
-    if DATABASE_URL:
-        cursor.execute("DELETE FROM entries WHERE id = %s", (entry_id,))
-    else:
-        cursor.execute("DELETE FROM entries WHERE id = ?", (entry_id,))
-    
-    if cursor.rowcount == 0:
-        cursor.close()
-        conn.close()
-        raise HTTPException(status_code=404, detail="Entry not found")
-    
-    conn.commit()
-    cursor.close()
-    conn.close()
-    return {"message": "Entry deleted successfully"}
-
-=======
->>>>>>> fd0322fd
-@app.put("/api/entries/{entry_id}")
-async def update_entry(entry_id: int, entry: EntryCreate):
-    conn = get_db_connection()
-    cursor = conn.cursor()
-    
-<<<<<<< HEAD
-    if DATABASE_URL:
-        cursor.execute('''
-        UPDATE entries
-        SET type=%s, title=%s, content=%s, source=%s, whyItStuck=%s,
-            extendedNote=%s, category=%s, tags=%s, batch=%s, dateAdded=%s,
-            updated_at=CURRENT_TIMESTAMP
-        WHERE id=%s
-=======
-    if is_postgresql():
-        cursor.execute('''
-            UPDATE entries 
-            SET type=%s, title=%s, content=%s, source=%s, whyItStuck=%s, 
-                extendedNote=%s, category=%s, tags=%s, batch=%s, dateAdded=%s,
-                updated_at=CURRENT_TIMESTAMP
-            WHERE id=%s
->>>>>>> fd0322fd
-        ''', (
-            entry.type, entry.title, entry.content, entry.source,
-            entry.whyItStuck, entry.extendedNote, entry.category,
-            json.dumps(entry.tags), entry.batch, entry.dateAdded, entry_id
-        ))
-    else:
-        cursor.execute('''
-<<<<<<< HEAD
-        UPDATE entries
-        SET type=?, title=?, content=?, source=?, whyItStuck=?,
-            extendedNote=?, category=?, tags=?, batch=?, dateAdded=?,
-            updated_at=CURRENT_TIMESTAMP
-        WHERE id=?
-=======
-            UPDATE entries 
-            SET type=?, title=?, content=?, source=?, whyItStuck=?, 
-                extendedNote=?, category=?, tags=?, batch=?, dateAdded=?,
-                updated_at=CURRENT_TIMESTAMP
-            WHERE id=?
->>>>>>> fd0322fd
-        ''', (
-            entry.type, entry.title, entry.content, entry.source,
-            entry.whyItStuck, entry.extendedNote, entry.category,
-            json.dumps(entry.tags), entry.batch, entry.dateAdded, entry_id
-        ))
-    
-    if cursor.rowcount == 0:
-        cursor.close()
-        conn.close()
-        raise HTTPException(status_code=404, detail="Entry not found")
-    
-    conn.commit()
-    cursor.close()
-    conn.close()
-    
-    return Entry(
-        id=entry_id,
-        type=entry.type,
-        title=entry.title,
-        content=entry.content,
-        source=entry.source,
-        whyItStuck=entry.whyItStuck,
-        extendedNote=entry.extendedNote,
-        category=entry.category,
-        tags=entry.tags,
-        batch=entry.batch,
-        dateAdded=entry.dateAdded
+    if os.environ.get("DATABASE_URL"):
+        cursor = conn.cursor()
+        cursor.execute("""
+            INSERT INTO analytics (event_type, event_data) VALUES (%s, %s)
+        """, ("smart_upload", json.dumps({"filename": file.filename, "entries_found": len(suggested_entries)})))
+        conn.commit()
+        cursor.close()
+        conn.close()
+    else:
+        cursor = conn.cursor()
+        cursor.execute("""
+            INSERT INTO analytics (event_type, event_data) VALUES (?, ?)
+        """, ("smart_upload", json.dumps({"filename": file.filename, "entries_found": len(suggested_entries)})))
+        conn.commit()
+        cursor.close()
+        conn.close()
+
+    return SmartEntryResponse(
+        suggested_entries=suggested_entries,
+        raw_text=text,
+        processing_notes=f"Found {len(suggested_entries)} potential entries from your notes. Review and edit before saving!"
     )
-
-@app.delete("/api/entries/{entry_id}")
-async def delete_entry(entry_id: int):
-    conn = get_db_connection()
-    cursor = conn.cursor()
-    
-    if is_postgresql():
-        cursor.execute("DELETE FROM entries WHERE id = %s", (entry_id,))
-    else:
-        cursor.execute("DELETE FROM entries WHERE id = ?", (entry_id,))
-    
-    if cursor.rowcount == 0:
-        conn.close()
-        raise HTTPException(status_code=404, detail="Entry not found")
-    
-    conn.commit()
-    conn.close()
-    return {"message": "Entry deleted successfully"}
 
 if __name__ == "__main__":
     import uvicorn
